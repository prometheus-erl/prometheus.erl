--- conflicted
+++ resolved
@@ -226,18 +226,14 @@
 If the second argument is a list, equivalent to [inc(default, Name, LabelValues, 1)](`inc/4`)
 otherwise equivalent to [inc(default, Name, [], Value)](`inc/4`).
 """).
--spec inc(prometheus_metric:name(), prometheus_metric:label_values() | non_neg_integer()) -> ok.
+-spec inc(prometheus_metric:name(), prometheus_metric:label_values() | number()) -> ok.
 inc(Name, LabelValues) when is_list(LabelValues) ->
     inc(default, Name, LabelValues, 1);
 inc(Name, Value) ->
     inc(default, Name, [], Value).
 
 ?DOC(#{equiv => inc(default, Name, LabelValues, Value)}).
-<<<<<<< HEAD
--spec inc(prometheus_metric:name(), prometheus_metric:labels(), number()) -> ok.
-=======
--spec inc(prometheus_metric:name(), prometheus_metric:label_values(), non_neg_integer()) -> ok.
->>>>>>> 3d940108
+-spec inc(prometheus_metric:name(), prometheus_metric:label_values(), number()) -> ok.
 inc(Name, LabelValues, Value) ->
     inc(default, Name, LabelValues, Value).
 
