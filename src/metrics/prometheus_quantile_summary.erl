-module(prometheus_quantile_summary).
-if(?OTP_RELEASE >= 27).
-define(MODULEDOC(Str), -moduledoc(Str)).
-define(DOC(Str), -doc(Str)).
-else.
-define(MODULEDOC(Str), -compile([])).
-define(DOC(Str), -compile([])).
-endif.

?MODULEDOC("""
Summary metric, to track the size of events and report quantiles Based on prometheus_summary

Example use cases for Summaries:
* Response latency;
* Request size;
* Response size.

Example:

```erlang
-module(my_proxy_instrumenter).

setup() ->
    prometheus_quantile_summary:declare([{name, request_size_bytes},
                                         {help, \"Request size in bytes.\"}]),
    prometheus_quantile_summary:declare([{name, response_size_bytes},
                                         {help, \"Response size in bytes.\"}]).

observe_request(Size) ->
    prometheus_quantile_summary:observe(request_size_bytes, Size).

observe_response(Size) ->
    prometheus_quantile_summary:observe(response_size_bytes, Size).

```

Reports:

```text
request_size_bytes_size
request_size_bytes_count
request_size_bytes\{quantile=\"0.5\"\}
request_size_bytes\{quantile=\"0.9\"\}
request_size_bytes\{quantile=\"0.95\"\}
```

### Configuration
See `t:ddskerl_ets:opts/0` for configuration options. These need to be passed as a proplist.
""").

-define(WIDTH, 16).

%%% metric
-export([
    new/1,
    declare/1,
    set_default/2,
    deregister/1,
    deregister/2,
    observe/2,
    observe/3,
    observe/4,
    observe_duration/2,
    observe_duration/3,
    observe_duration/4,
    remove/1,
    remove/2,
    remove/3,
    reset/1,
    reset/2,
    reset/3,
    value/1,
    value/2,
    value/3,
    values/2
]).

%%% collector
-export([
    deregister_cleanup/1,
    collect_mf/2,
    collect_metrics/2
]).

-include("prometheus.hrl").

-behaviour(prometheus_metric).
-behaviour(prometheus_collector).

-define(TABLE, ?PROMETHEUS_QUANTILE_SUMMARY_TABLE).

?DOC("""
Creates a summary using `Spec`.

Raises:
* `{missing_metric_spec_key, Key, Spec}` error if required `Spec` key is missing.
* `{invalid_metric_name, Name, Message}` error if metric `Name` is invalid.
* `{invalid_metric_help, Help, Message}` error if metric `Help` is invalid.
* `{invalid_metric_labels, Labels, Message}` error if `Labels` isn't a list.
* `{invalid_label_name, Name, Message}` error if `Name` isn't a valid label name.
* `{invalid_value_error, Value, Message}` error if `duration_unit` is unknown or doesn't match metric name.
* `{mf_already_exists, {Registry, Name}, Message}` error if a summary with the same `Spec` already exists.
""").
-spec new(prometheus_metric:spec()) -> ok.
new(Spec) ->
    Spec1 = validate_summary_spec(Spec),
    prometheus_metric:insert_new_mf(?TABLE, ?MODULE, Spec1).

?DOC("""
Creates a summary using `Spec`. If a summary with the same `Spec` exists returns `false`.

Raises:
* `{missing_metric_spec_key, Key, Spec}` error if required `Spec` key is missing.
* `{invalid_metric_name, Name, Message}` error if metric `Name` is invalid.
* `{invalid_metric_help, Help, Message}` error if metric `Help` is invalid.
* `{invalid_metric_labels, Labels, Message}` error if `Labels` isn't a list.
* `{invalid_label_name, Name, Message}` error if `Name` isn't a valid label name.
* `{invalid_value_error, Value, MessagE}` error if `duration_unit` is unknown or doesn't match metric name.
""").
-spec declare(prometheus_metric:spec()) -> boolean().
declare(Spec) ->
    Spec1 = validate_summary_spec(Spec),
    prometheus_metric:insert_mf(?TABLE, ?MODULE, Spec1).

?DOC(false).
-spec set_default(prometheus_registry:registry(), prometheus_metric:name()) -> boolean().
set_default(Registry, Name) ->
    #{error := Error, bound := Bound} = get_configuration(Registry, Name),
    Key = key(Registry, Name, []),
    ddskerl_ets:new(?TABLE, Key, Error, Bound).

?DOC(#{equiv => deregister(default, Name)}).
-spec deregister(prometheus_metric:name()) -> {boolean(), boolean()}.
deregister(Name) ->
    deregister(default, Name).

?DOC("""
Removes all summary series with name `Name` and removes Metric Family from `Registry`.

After this call new/1 for `Name` and `Registry` will succeed.

Returns `{true, _}` if `Name` was a registered summary. Otherwise returns `{false, _}`.
""").
-spec deregister(prometheus_registry:registry(), prometheus_metric:name()) ->
    {boolean(), boolean()}.
deregister(Registry, Name) ->
    MFR = prometheus_metric:deregister_mf(?TABLE, Registry, Name),
    NumDeleted = ets:select_delete(?TABLE, deregister_select(Registry, Name)),
    {MFR, NumDeleted > 0}.

?DOC(#{equiv => observe(default, Name, [], Value)}).
-spec observe(prometheus_metric:name(), number()) -> ok.
observe(Name, Value) ->
    observe(default, Name, [], Value).

?DOC(#{equiv => observe(default, Name, LabelValues, Value)}).
-spec observe(prometheus_metric:name(), prometheus_metric:label_values(), number()) -> ok.
observe(Name, LabelValues, Value) ->
    observe(default, Name, LabelValues, Value).

?DOC("""
Observes the given `Value`.

Raises:
* `{invalid_value, Value, Message}` if `Value` isn't an integer.
* `{unknown_metric, Registry, Name}` error if summary with named `Name` can't be found in `Registry`.
* `{invalid_metric_arity, Present, Expected}` error if labels count mismatch.
""").
-spec observe(Registry, Name, LabelValues, Value) -> ok when
    Registry :: prometheus_registry:registry(),
    Name :: prometheus_metric:name(),
    LabelValues :: prometheus_metric:label_values(),
    Value :: number().
observe(Registry, Name, LabelValues, Value) when is_number(Value) ->
    Key = key(Registry, Name, LabelValues),
    case ets:member(?TABLE, Key) of
        true ->
            ddskerl_ets:insert(?TABLE, Key, Value);
        false ->
            insert_metric(Registry, Name, LabelValues, Key),
            observe(Registry, Name, LabelValues, Value)
    end,
    ok;
observe(_Registry, _Name, _LabelValues, Value) ->
    erlang:error({invalid_value, Value, "observe accepts only numbers"}).

?DOC(#{equiv => observe_duration(default, Name, [], Fun)}).
-spec observe_duration(prometheus_metric:name(), fun(() -> dynamic())) -> dynamic().
observe_duration(Name, Fun) ->
    observe_duration(default, Name, [], Fun).

?DOC(#{equiv => observe_duration(default, Name, LabelValues, Fun)}).
-spec observe_duration(Name, LabelValues, Value) -> dynamic() when
    Name :: prometheus_metric:name(),
    LabelValues :: prometheus_metric:label_values(),
    Value :: fun(() -> dynamic()).
observe_duration(Name, LabelValues, Fun) ->
    observe_duration(default, Name, LabelValues, Fun).

?DOC("""
Tracks the amount of time spent executing `Fun`.

Raises:
* `{unknown_metric, Registry, Name}` error if summary with named `Name` can't be found in `Registry`.
* `{invalid_metric_arity, Present, Expected}` error if labels count mismatch.
* `{invalid_value, Value, Message}` if `Fun` isn't a function.
""").
-spec observe_duration(Registry, Name, LabelValues, Value) -> dynamic() when
    Registry :: prometheus_registry:registry(),
    Name :: prometheus_metric:name(),
    LabelValues :: prometheus_metric:label_values(),
    Value :: fun(() -> dynamic()).
observe_duration(Registry, Name, LabelValues, Fun) when is_function(Fun) ->
    Start = erlang:monotonic_time(),
    try
        Fun()
    after
        observe(Registry, Name, LabelValues, erlang:monotonic_time() - Start)
    end;
observe_duration(_Regsitry, _Name, _LabelValues, Fun) ->
    erlang:error({invalid_value, Fun, "observe_duration accepts only functions"}).

?DOC(#{equiv => remove(default, Name, [])}).
-spec remove(prometheus_metric:name()) -> boolean().
remove(Name) ->
    remove(default, Name, []).

?DOC(#{equiv => remove(default, Name, LabelValues)}).
-spec remove(prometheus_metric:name(), prometheus_metric:label_values()) -> boolean().
remove(Name, LabelValues) ->
    remove(default, Name, LabelValues).

?DOC("""
Removes summary series identified by `Registry`, `Name` and `LabelValues`.

Raises:
* `{unknown_metric, Registry, Name}` error if summary with name `Name` can't be found in `Registry`.
* `{invalid_metric_arity, Present, Expected}` error if labels count mismatch.
""").
-spec remove(Registry, Name, LabelValues) -> boolean() when
    Registry :: prometheus_registry:registry(),
    Name :: prometheus_metric:name(),
    LabelValues :: prometheus_metric:label_values().
remove(Registry, Name, LabelValues) ->
    prometheus_metric:check_mf_exists(?TABLE, Registry, Name, LabelValues),
    List = lists:flatten([
        ets:take(?TABLE, {Registry, Name, LabelValues, SId})
     || SId <- schedulers_seq()
    ]),
    case List of
        [] -> false;
        _ -> true
    end.

?DOC(#{equiv => reset(default, Name, [])}).
-spec reset(prometheus_metric:name()) -> boolean().
reset(Name) ->
    reset(default, Name, []).

?DOC(#{equiv => reset(default, Name, LabelValues)}).
-spec reset(prometheus_metric:name(), prometheus_metric:label_values()) -> boolean().
reset(Name, LabelValues) ->
    reset(default, Name, LabelValues).

?DOC("""
Resets the value of the summary identified by `Registry`, `Name` and `LabelValues`.

Raises:
* `{unknown_metric, Registry, Name}` error if summary with name `Name` can't be found in `Registry`.
* `{invalid_metric_arity, Present, Expected}` error if labels count mismatch.
""").
-spec reset(Registry, Name, LabelValues) -> boolean() when
    Registry :: prometheus_registry:registry(),
    Name :: prometheus_metric:name(),
    LabelValues :: prometheus_metric:label_values().
reset(Registry, Name, LabelValues) ->
    _ = prometheus_metric:check_mf_exists(?TABLE, Registry, Name, LabelValues),
    [
        catch ddskerl_ets:reset(?TABLE, {Registry, Name, LabelValues, SId})
     || SId <- schedulers_seq()
    ],
    true.

?DOC(#{equiv => value(default, Name, [])}).
-spec value(prometheus_metric:name()) ->
    {non_neg_integer(), number(), [{float(), float()}]} | undefined.
value(Name) ->
    value(default, Name, []).

?DOC(#{equiv => value(default, Name, LabelValues)}).
-spec value(prometheus_metric:name(), prometheus_metric:label_values()) ->
    {non_neg_integer(), number(), [{float(), float()}]} | undefined.
value(Name, LabelValues) ->
    value(default, Name, LabelValues).

?DOC("""
Returns the value of the summary identified by `Registry`, `Name` and `LabelValues`.
If there is no summary for `LabelValues`, returns `undefined`.

If duration unit set, sum will be converted to the duration unit.
[Read more here](`m:prometheus_time`).

Raises:
* `{unknown_metric, Registry, Name}` error if summary named `Name` can't be found in `Registry`.
* `{invalid_metric_arity, Present, Expected}` error if labels count mismatch.
""").
-spec value(Registry, Name, LabelValues) -> Result when
    Registry :: prometheus_registry:registry(),
    Name :: prometheus_metric:name(),
    LabelValues :: prometheus_metric:label_values(),
    Result :: {non_neg_integer(), number(), [{float(), float()}]} | undefined.
value(Registry, Name, LabelValues) ->
    MF = prometheus_metric:check_mf_exists(?TABLE, Registry, Name, LabelValues),
    case
        lists:any(
            fun(SId) -> ets:member(?TABLE, {Registry, Name, LabelValues, SId}) end, schedulers_seq()
        )
    of
        false ->
            undefined;
        true ->
            DU = prometheus_metric:mf_duration_unit(MF),
            #{quantiles := QNs} = prometheus_metric:mf_data(MF),
            [First | Rest] = lists:flatmap(
                fun(SId) ->
                    ets:lookup(?TABLE, {Registry, Name, LabelValues, SId})
                end,
                schedulers_seq()
            ),
            Total = lists:foldl(
                fun(Elem, Acc) -> ddskerl_ets:merge_tuples(Acc, Elem) end, First, Rest
            ),
            case ddskerl_ets:total_tuple(Total) of
                0 ->
                    {0, 0, []};
                Count ->
                    Sum = ddskerl_ets:sum_tuple(Total),
                    DuSum = prometheus_time:maybe_convert_to_du(DU, Sum),
                    Values = [
                        {QN,
                            prometheus_time:maybe_convert_to_du(
                                DU,
                                ddskerl_ets:quantile_tuple(Total, QN)
                            )}
                     || QN <- QNs
                    ],
                    {Count, DuSum, Values}
            end
    end.

-spec default_quantiles() -> [float()].
default_quantiles() ->
    [0.5, 0.90, 0.95].

-spec values(prometheus_registry:registry(), prometheus_metric:name()) ->
    [{[{atom(), dynamic()}], non_neg_integer(), infinity | number(), [{float(), float()}]}].
values(Registry, Name) ->
    case prometheus_metric:check_mf_exists(?TABLE, Registry, Name) of
        false ->
            [];
        MF ->
            Labels = prometheus_metric:mf_labels(MF),
            CLabels = prometheus_metric:mf_constant_labels(MF),
            Fun = fun value_summary_metric/6,
            loop_through_keys(Name, Fun, CLabels, Labels, Registry)
    end.

%%====================================================================
%% Collector API
%%====================================================================

?DOC(false).
-spec deregister_cleanup(prometheus_registry:registry()) -> ok.
deregister_cleanup(Registry) ->
    prometheus_metric:deregister_mf(?TABLE, Registry),
    ets:select_delete(?TABLE, clean_registry_select(Registry)),
    ok.

?DOC(false).
-spec collect_mf(prometheus_registry:registry(), prometheus_collector:collect_mf_callback()) -> ok.
collect_mf(Registry, Callback) ->
    Metrics = prometheus_metric:metrics(?TABLE, Registry),
    [
        Callback(create_summary(Name, Help, {CLabels, Labels, Registry, DU, Data}))
     || [Name, {Labels, Help}, CLabels, DU, Data] <- Metrics
    ],
    ok.

?DOC(false).
-spec collect_metrics(prometheus_metric:name(), tuple()) ->
    [prometheus_model:'Metric'()].
collect_metrics(Name, {CLabels, Labels, Registry, _DU, _Configuration}) ->
    Fun = fun model_summary_metric/6,
    loop_through_keys(Name, Fun, CLabels, Labels, Registry).

loop_through_keys(Name, Fun, CLabels, Labels, Registry) ->
    Sets = sets:new([{version, 2}]),
    First = ets:first(?TABLE),
    loop_through_keys(Name, Fun, CLabels, Labels, Registry, Sets, [], First).

loop_through_keys(_, _, _, _, _, _, Acc, '$end_of_table') ->
    Acc;
loop_through_keys(
    Name, Fun, CLabels, Labels, Registry, Set, Acc, {Registry, Name, LabelValues, _} = CurrentKey
) ->
    Key = {Registry, Name, LabelValues},
    case sets:is_element(Key, Set) of
        true ->
            NextKey = ets:next(?TABLE, CurrentKey),
            loop_through_keys(Name, Fun, CLabels, Labels, Registry, Set, Acc, NextKey);
        false ->
            {Count, Sum, QNs} = value(Registry, Name, LabelValues),
            Value = Fun(CLabels, Labels, LabelValues, Count, Sum, QNs),
            NewAcc = [Value | Acc],
            NewSet = sets:add_element(Key, Set),
            NextKey = ets:next(?TABLE, CurrentKey),
            loop_through_keys(Name, Fun, CLabels, Labels, Registry, NewSet, NewAcc, NextKey)
    end;
loop_through_keys(Name, Fun, CLabels, Labels, Registry, Set, Acc, CurrentKey) ->
    NextKey = ets:next(?TABLE, CurrentKey),
    loop_through_keys(Name, Fun, CLabels, Labels, Registry, Set, Acc, NextKey).

model_summary_metric(CLabels, Labels, LabelValues, Count, Sum, QNs) ->
    Labs = CLabels ++ lists:zip(Labels, LabelValues),
    prometheus_model_helpers:summary_metric(Labs, Count, Sum, QNs).

value_summary_metric(_CLabels, Labels, LabelValues, Count, Sum, QNs) ->
    {lists:zip(Labels, LabelValues), Count, Sum, QNs}.

%%====================================================================
%% Private Parts
%%====================================================================

clean_registry_select(Registry) ->
    [
        {'$1',
            [
                {'is_tuple', {element, 1, '$1'}},
                {'==', Registry, {element, 1, {element, 1, '$1'}}}
            ],
            [true]}
    ].

deregister_select(Registry, Name) ->
    [
        {'$1',
            [
                {'is_tuple', {element, 1, '$1'}},
                {'==', Registry, {element, 1, {element, 1, '$1'}}},
                {'==', Name, {element, 2, {element, 1, '$1'}}}
            ],
            [true]}
    ].

validate_summary_spec(Spec) ->
<<<<<<< HEAD
    QNs = prometheus_metric_spec:get_value(quantiles, Spec, default_quantiles()),
    Error = prometheus_metric_spec:get_value(error, Spec, 0.01),
    Bound = prometheus_metric_spec:get_value(bound, Spec, 2184),
    validate_error(Error),
    validate_bound(Bound),
    [
        {data, #{
            ets_table => ?TABLE,
            quantiles => QNs,
            error => Error,
            bound => Bound
        }}
        | Spec
    ].
=======
    Labels = prometheus_metric_spec:labels(Spec),
    validate_summary_labels(Labels),
    {Invariant, QNs} = invariant_and_quantiles_from_spec(Spec),
    CompressLimit = compress_limit_from_spec(Spec),
    Data = #{
        quantiles => QNs,
        invariant => Invariant,
        compress_limit => CompressLimit
    },
    prometheus_metric_spec:add_value(data, Data, Spec).
>>>>>>> 02df2e12

insert_metric(Registry, Name, LabelValues, Key) ->
    MF = prometheus_metric:check_mf_exists(?TABLE, Registry, Name, LabelValues),
    Configuration0 = prometheus_metric:mf_data(MF),
    Configuration = Configuration0#{name => Key},
    ddskerl_ets:new(Configuration).

get_configuration(Registry, Name) ->
    MF = prometheus_metric:check_mf_exists(?TABLE, Registry, Name),
    prometheus_metric:mf_data(MF).

key(Registry, Name, LabelValues) ->
    X = erlang:system_info(scheduler_id),
    Rnd = X band (?WIDTH - 1),
    {Registry, Name, LabelValues, Rnd}.

schedulers_seq() ->
    lists:seq(0, ?WIDTH - 1).

create_summary(Name, Help, Data) ->
    prometheus_model_helpers:create_mf(Name, Help, summary, ?MODULE, Data).

validate_error(Error) when is_number(Error), 0.0 < Error, Error < 100.0 ->
    ok;
validate_error(Error) ->
    erlang:error({invalid_error, Error, "Error should be a percentage point in (0,100)"}).

validate_bound(Bound) when is_integer(Bound), 0 < Bound ->
    ok;
validate_bound(Bound) ->
    erlang:error({invalid_bound, Bound, "Bound should be a positive integer"}).<|MERGE_RESOLUTION|>--- conflicted
+++ resolved
@@ -453,33 +453,18 @@
     ].
 
 validate_summary_spec(Spec) ->
-<<<<<<< HEAD
     QNs = prometheus_metric_spec:get_value(quantiles, Spec, default_quantiles()),
     Error = prometheus_metric_spec:get_value(error, Spec, 0.01),
     Bound = prometheus_metric_spec:get_value(bound, Spec, 2184),
     validate_error(Error),
     validate_bound(Bound),
-    [
-        {data, #{
-            ets_table => ?TABLE,
-            quantiles => QNs,
-            error => Error,
-            bound => Bound
-        }}
-        | Spec
-    ].
-=======
-    Labels = prometheus_metric_spec:labels(Spec),
-    validate_summary_labels(Labels),
-    {Invariant, QNs} = invariant_and_quantiles_from_spec(Spec),
-    CompressLimit = compress_limit_from_spec(Spec),
     Data = #{
+        ets_table => ?TABLE,
         quantiles => QNs,
-        invariant => Invariant,
-        compress_limit => CompressLimit
+        error => Error,
+        bound => Bound
     },
     prometheus_metric_spec:add_value(data, Data, Spec).
->>>>>>> 02df2e12
 
 insert_metric(Registry, Name, LabelValues, Key) ->
     MF = prometheus_metric:check_mf_exists(?TABLE, Registry, Name, LabelValues),
