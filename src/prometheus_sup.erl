-module(prometheus_sup).
-if(?OTP_RELEASE >= 27).
-define(MODULEDOC(Str), -moduledoc(Str)).
-else.
-define(MODULEDOC(Str), -compile([])).
-endif.

?MODULEDOC(false).

-export([start_link/0]).
-export([init/1]).
-export([register_metrics/1]).

-behaviour(supervisor).

-include("prometheus.hrl").

-spec start_link() -> supervisor:startlink_ret().
start_link() ->
    supervisor:start_link({local, ?MODULE}, ?MODULE, []).

-spec init([]) -> {ok, {supervisor:sup_flags(), [supervisor:child_spec()]}}.
init([]) ->
    create_tables(),
    register_collectors(),
    register_metrics(),
    setup_instrumenters(),
    {ok, {{one_for_one, 5, 1}, []}}.

%%====================================================================
%% Private Parts
%%====================================================================

create_tables() ->
    Tables = [
        {?PROMETHEUS_REGISTRY_TABLE, [bag, {read_concurrency, true}]},
<<<<<<< HEAD
        {?PROMETHEUS_COUNTER_TABLE, [{write_concurrency, true}]},
        {?PROMETHEUS_GAUGE_TABLE, [{write_concurrency, true}]},
        {?PROMETHEUS_SUMMARY_TABLE, [{write_concurrency, true}]},
        {?PROMETHEUS_QUANTILE_SUMMARY_TABLE, [{read_concurrency, true}, {write_concurrency, true}]},
        {?PROMETHEUS_HISTOGRAM_TABLE, [{read_concurrency, true}, {write_concurrency, true}]},
        {?PROMETHEUS_BOOLEAN_TABLE, [{write_concurrency, true}]}
=======
        {?PROMETHEUS_COUNTER_TABLE, [{write_concurrency, auto}]},
        {?PROMETHEUS_GAUGE_TABLE, [{write_concurrency, auto}]},
        {?PROMETHEUS_SUMMARY_TABLE, [{write_concurrency, auto}]},
        {?PROMETHEUS_QUANTILE_SUMMARY_TABLE, [{write_concurrency, auto}]},
        {?PROMETHEUS_HISTOGRAM_TABLE, [{read_concurrency, true}, {write_concurrency, auto}]},
        {?PROMETHEUS_BOOLEAN_TABLE, [{write_concurrency, auto}]}
>>>>>>> bf6fd385
    ],
    [maybe_create_table(Name, Options) || {Name, Options} <- Tables],
    ok.

register_collectors() ->
    Collectors = prometheus_collector:enabled_collectors(),
    prometheus_registry:register_collectors(Collectors).

register_metrics() ->
    [declare_metric(Decl) || Decl <- default_metrics()].

-spec register_metrics([dynamic()]) -> [boolean()].
register_metrics(Metrics) ->
    DefaultMetrics0 = default_metrics(),
    DefaultMetrics1 = lists:usort(DefaultMetrics0 ++ Metrics),
    application:set_env(prometheus, default_metrics, DefaultMetrics1),
    [declare_metric(Decl) || Decl <- Metrics].

setup_instrumenters() ->
    [
        prometheus_instrumenter:setup(Instrumenter)
     || Instrumenter <- prometheus_instrumenter:enabled_instrumenters()
    ].

default_metrics() ->
    application:get_env(prometheus, default_metrics, []).

maybe_create_table(Name, Options) ->
    case ets:info(Name) of
        undefined ->
            ets:new(Name, [named_table, public | Options]);
        _ ->
            ok
    end.

declare_metric({Metric, Spec}) ->
    declare_metric(Metric, Spec);
declare_metric({Registry, Metric, Spec}) ->
    declare_metric(Metric, prometheus_metric_spec:add_value(registry, Registry, Spec)).

declare_metric(counter, Spec) ->
    prometheus_counter:declare(Spec);
declare_metric(gauge, Spec) ->
    prometheus_gauge:declare(Spec);
declare_metric(summary, Spec) ->
    prometheus_summary:declare(Spec);
declare_metric(histogram, Spec) ->
    prometheus_histogram:declare(Spec);
declare_metric(boolean, Spec) ->
    prometheus_boolean:declare(Spec);
declare_metric(Other, Spec) ->
    Other:declare(Spec).<|MERGE_RESOLUTION|>--- conflicted
+++ resolved
@@ -34,21 +34,12 @@
 create_tables() ->
     Tables = [
         {?PROMETHEUS_REGISTRY_TABLE, [bag, {read_concurrency, true}]},
-<<<<<<< HEAD
-        {?PROMETHEUS_COUNTER_TABLE, [{write_concurrency, true}]},
-        {?PROMETHEUS_GAUGE_TABLE, [{write_concurrency, true}]},
-        {?PROMETHEUS_SUMMARY_TABLE, [{write_concurrency, true}]},
-        {?PROMETHEUS_QUANTILE_SUMMARY_TABLE, [{read_concurrency, true}, {write_concurrency, true}]},
-        {?PROMETHEUS_HISTOGRAM_TABLE, [{read_concurrency, true}, {write_concurrency, true}]},
-        {?PROMETHEUS_BOOLEAN_TABLE, [{write_concurrency, true}]}
-=======
         {?PROMETHEUS_COUNTER_TABLE, [{write_concurrency, auto}]},
         {?PROMETHEUS_GAUGE_TABLE, [{write_concurrency, auto}]},
         {?PROMETHEUS_SUMMARY_TABLE, [{write_concurrency, auto}]},
-        {?PROMETHEUS_QUANTILE_SUMMARY_TABLE, [{write_concurrency, auto}]},
+        {?PROMETHEUS_QUANTILE_SUMMARY_TABLE, [{read_concurrency, true}, {write_concurrency, auto}]},
         {?PROMETHEUS_HISTOGRAM_TABLE, [{read_concurrency, true}, {write_concurrency, auto}]},
         {?PROMETHEUS_BOOLEAN_TABLE, [{write_concurrency, auto}]}
->>>>>>> bf6fd385
     ],
     [maybe_create_table(Name, Options) || {Name, Options} <- Tables],
     ok.
