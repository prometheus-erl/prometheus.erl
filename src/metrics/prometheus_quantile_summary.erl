-module(prometheus_quantile_summary).
-if(?OTP_RELEASE >= 27).
-define(MODULEDOC(Str), -moduledoc(Str)).
-define(DOC(Str), -doc(Str)).
-else.
-define(MODULEDOC(Str), -compile([])).
-define(DOC(Str), -compile([])).
-endif.

?MODULEDOC("""
Summary metric, to track the size of events and report quantiles Based on prometheus_summary

Example use cases for Summaries:
* Response latency;
* Request size;
* Response size.

Example:

```erlang
-module(my_proxy_instrumenter).

setup() ->
    prometheus_quantile_summary:declare([{name, request_size_bytes},
                                         {help, \"Request size in bytes.\"}]),
    prometheus_quantile_summary:declare([{name, response_size_bytes},
                                         {help, \"Response size in bytes.\"}]).

observe_request(Size) ->
    prometheus_quantile_summary:observe(request_size_bytes, Size).

observe_response(Size) ->
    prometheus_quantile_summary:observe(response_size_bytes, Size).

```

Reports:

```text
request_size_bytes_size
request_size_bytes_count
request_size_bytes\{quantile=\"0.5\"\}
request_size_bytes\{quantile=\"0.9\"\}
request_size_bytes\{quantile=\"0.95\"\}
```

### Configuration
See `t:ddskerl_ets:opts/0` for configuration options. These need to be passed as a proplist.
""").

-define(WIDTH, 16).

%%% metric
-export([
    new/1,
    declare/1,
    set_default/2,
    deregister/1,
    deregister/2,
    observe/2,
    observe/3,
    observe/4,
    observe_duration/2,
    observe_duration/3,
    observe_duration/4,
    remove/1,
    remove/2,
    remove/3,
    reset/1,
    reset/2,
    reset/3,
    value/1,
    value/2,
    value/3,
    values/2
]).

%%% collector
-export([
    deregister_cleanup/1,
    collect_mf/2,
    collect_metrics/2
]).

-include("prometheus.hrl").

-behaviour(prometheus_metric).
-behaviour(prometheus_collector).

-define(TABLE, ?PROMETHEUS_QUANTILE_SUMMARY_TABLE).

?DOC("""
Creates a summary using `Spec`.

Raises:
* `{missing_metric_spec_key, Key, Spec}` error if required `Spec` key is missing.
* `{invalid_metric_name, Name, Message}` error if metric `Name` is invalid.
* `{invalid_metric_help, Help, Message}` error if metric `Help` is invalid.
* `{invalid_metric_labels, Labels, Message}` error if `Labels` isn't a list.
* `{invalid_label_name, Name, Message}` error if `Name` isn't a valid label name.
* `{invalid_value_error, Value, Message}` error if `duration_unit` is unknown or doesn't match metric name.
* `{mf_already_exists, {Registry, Name}, Message}` error if a summary with the same `Spec` already exists.
""").
-spec new(prometheus_metric:spec()) -> ok.
new(Spec) ->
    Spec1 = validate_summary_spec(Spec),
    prometheus_metric:insert_new_mf(?TABLE, ?MODULE, Spec1).

?DOC("""
Creates a summary using `Spec`. If a summary with the same `Spec` exists returns `false`.

Raises:
* `{missing_metric_spec_key, Key, Spec}` error if required `Spec` key is missing.
* `{invalid_metric_name, Name, Message}` error if metric `Name` is invalid.
* `{invalid_metric_help, Help, Message}` error if metric `Help` is invalid.
* `{invalid_metric_labels, Labels, Message}` error if `Labels` isn't a list.
* `{invalid_label_name, Name, Message}` error if `Name` isn't a valid label name.
* `{invalid_value_error, Value, MessagE}` error if `duration_unit` is unknown or doesn't match metric name.
""").
-spec declare(prometheus_metric:spec()) -> boolean().
declare(Spec) ->
    Spec1 = validate_summary_spec(Spec),
    prometheus_metric:insert_mf(?TABLE, ?MODULE, Spec1).

?DOC(false).
-spec set_default(prometheus_registry:registry(), prometheus_metric:name()) -> boolean().
set_default(Registry, Name) ->
    #{error := Error, bound := Bound} = get_configuration(Registry, Name),
    Key = key(Registry, Name, []),
    ddskerl_ets:new(?TABLE, Key, Error, Bound).

?DOC(#{equiv => deregister(default, Name)}).
-spec deregister(prometheus_metric:name()) -> {boolean(), boolean()}.
deregister(Name) ->
    deregister(default, Name).

?DOC("""
Removes all summary series with name `Name` and removes Metric Family from `Registry`.

After this call new/1 for `Name` and `Registry` will succeed.

Returns `{true, _}` if `Name` was a registered summary. Otherwise returns `{false, _}`.
""").
-spec deregister(prometheus_registry:registry(), prometheus_metric:name()) ->
    {boolean(), boolean()}.
deregister(Registry, Name) ->
    MFR = prometheus_metric:deregister_mf(?TABLE, Registry, Name),
    NumDeleted = ets:select_delete(?TABLE, deregister_select(Registry, Name)),
    {MFR, NumDeleted > 0}.

?DOC(#{equiv => observe(default, Name, [], Value)}).
-spec observe(prometheus_metric:name(), number()) -> ok.
observe(Name, Value) ->
    observe(default, Name, [], Value).

?DOC(#{equiv => observe(default, Name, LabelValues, Value)}).
-spec observe(prometheus_metric:name(), prometheus_metric:label_values(), number()) -> ok.
observe(Name, LabelValues, Value) ->
    observe(default, Name, LabelValues, Value).

?DOC("""
Observes the given `Value`.

Raises:
* `{invalid_value, Value, Message}` if `Value` isn't an integer.
* `{unknown_metric, Registry, Name}` error if summary with named `Name` can't be found in `Registry`.
* `{invalid_metric_arity, Present, Expected}` error if labels count mismatch.
""").
-spec observe(Registry, Name, LabelValues, Value) -> ok when
    Registry :: prometheus_registry:registry(),
    Name :: prometheus_metric:name(),
    LabelValues :: prometheus_metric:label_values(),
    Value :: number().
observe(Registry, Name, LabelValues, Value) when is_number(Value) ->
    Key = key(Registry, Name, LabelValues),
    case ets:member(?TABLE, Key) of
        true ->
            ddskerl_ets:insert(?TABLE, Key, Value);
        false ->
            insert_metric(Registry, Name, LabelValues, Key),
            observe(Registry, Name, LabelValues, Value)
    end,
    ok;
observe(_Registry, _Name, _LabelValues, Value) ->
    erlang:error({invalid_value, Value, "observe accepts only numbers"}).

?DOC(#{equiv => observe_duration(default, Name, [], Fun)}).
-spec observe_duration(prometheus_metric:name(), fun(() -> term())) -> term().
observe_duration(Name, Fun) ->
    observe_duration(default, Name, [], Fun).

?DOC(#{equiv => observe_duration(default, Name, LabelValues, Fun)}).
-spec observe_duration(prometheus_metric:name(), prometheus_metric:label_values(), fun(() -> term())) ->
    term().
observe_duration(Name, LabelValues, Fun) ->
    observe_duration(default, Name, LabelValues, Fun).

?DOC("""
Tracks the amount of time spent executing `Fun`.

Raises:
* `{unknown_metric, Registry, Name}` error if summary with named `Name` can't be found in `Registry`.
* `{invalid_metric_arity, Present, Expected}` error if labels count mismatch.
* `{invalid_value, Value, Message}` if `Fun` isn't a function.
""").
-spec observe_duration(Registry, Name, LabelValues, Value) -> T when
    Registry :: prometheus_registry:registry(),
    Name :: prometheus_metric:name(),
    LabelValues :: prometheus_metric:label_values(),
    Value :: fun(() -> T).
observe_duration(Registry, Name, LabelValues, Fun) when is_function(Fun) ->
    Start = erlang:monotonic_time(),
    try
        Fun()
    after
        observe(Registry, Name, LabelValues, erlang:monotonic_time() - Start)
    end;
observe_duration(_Regsitry, _Name, _LabelValues, Fun) ->
    erlang:error({invalid_value, Fun, "observe_duration accepts only functions"}).

?DOC(#{equiv => remove(default, Name, [])}).
-spec remove(prometheus_metric:name()) -> boolean().
remove(Name) ->
    remove(default, Name, []).

?DOC(#{equiv => remove(default, Name, LabelValues)}).
-spec remove(prometheus_metric:name(), prometheus_metric:label_values()) -> boolean().
remove(Name, LabelValues) ->
    remove(default, Name, LabelValues).

?DOC("""
Removes summary series identified by `Registry`, `Name` and `LabelValues`.

Raises:
* `{unknown_metric, Registry, Name}` error if summary with name `Name` can't be found in `Registry`.
* `{invalid_metric_arity, Present, Expected}` error if labels count mismatch.
""").
-spec remove(Registry, Name, LabelValues) -> boolean() when
    Registry :: prometheus_registry:registry(),
    Name :: prometheus_metric:name(),
    LabelValues :: prometheus_metric:label_values().
remove(Registry, Name, LabelValues) ->
    prometheus_metric:check_mf_exists(?TABLE, Registry, Name, LabelValues),
    List = lists:flatten([
        ets:take(?TABLE, {Registry, Name, LabelValues, SId})
     || SId <- schedulers_seq()
    ]),
    case List of
        [] -> false;
        _ -> true
    end.

?DOC(#{equiv => reset(default, Name, [])}).
-spec reset(prometheus_metric:name()) -> boolean().
reset(Name) ->
    reset(default, Name, []).

?DOC(#{equiv => reset(default, Name, LabelValues)}).
-spec reset(prometheus_metric:name(), prometheus_metric:label_values()) -> boolean().
reset(Name, LabelValues) ->
    reset(default, Name, LabelValues).

?DOC("""
Resets the value of the summary identified by `Registry`, `Name` and `LabelValues`.

Raises:
* `{unknown_metric, Registry, Name}` error if summary with name `Name` can't be found in `Registry`.
* `{invalid_metric_arity, Present, Expected}` error if labels count mismatch.
""").
-spec reset(Registry, Name, LabelValues) -> boolean() when
    Registry :: prometheus_registry:registry(),
    Name :: prometheus_metric:name(),
    LabelValues :: prometheus_metric:label_values().
reset(Registry, Name, LabelValues) ->
    _ = prometheus_metric:check_mf_exists(?TABLE, Registry, Name, LabelValues),
    [
        catch ddskerl_ets:reset(?TABLE, {Registry, Name, LabelValues, SId})
     || SId <- schedulers_seq()
    ],
    true.

?DOC(#{equiv => value(default, Name, [])}).
-spec value(prometheus_metric:name()) ->
    {non_neg_integer(), number(), [{float(), float()}]} | undefined.
value(Name) ->
    value(default, Name, []).

?DOC(#{equiv => value(default, Name, LabelValues)}).
<<<<<<< HEAD
-spec value(prometheus_metric:name(), prometheus_metric:labels()) ->
    {non_neg_integer(), number(), [{float(), float()}]} | undefined.
=======
-spec value(prometheus_metric:name(), prometheus_metric:label_values()) ->
    {integer(), number()} | undefined.
>>>>>>> 3d940108
value(Name, LabelValues) ->
    value(default, Name, LabelValues).

?DOC("""
Returns the value of the summary identified by `Registry`, `Name` and `LabelValues`.
If there is no summary for `LabelValues`, returns `undefined`.

If duration unit set, sum will be converted to the duration unit.
[Read more here](`m:prometheus_time`).

Raises:
* `{unknown_metric, Registry, Name}` error if summary named `Name` can't be found in `Registry`.
* `{invalid_metric_arity, Present, Expected}` error if labels count mismatch.
""").
<<<<<<< HEAD
-spec value(prometheus_registry:registry(), prometheus_metric:name(), prometheus_metric:labels()) ->
    {non_neg_integer(), number(), [{float(), float()}]} | undefined.
=======
-spec value(Registry, Name, LabelValues) -> {integer(), number()} | undefined when
    Registry :: prometheus_registry:registry(),
    Name :: prometheus_metric:name(),
    LabelValues :: prometheus_metric:label_values().
>>>>>>> 3d940108
value(Registry, Name, LabelValues) ->
    MF = prometheus_metric:check_mf_exists(?TABLE, Registry, Name, LabelValues),
    case
        lists:any(
            fun(SId) -> ets:member(?TABLE, {Registry, Name, LabelValues, SId}) end, schedulers_seq()
        )
    of
        false ->
            undefined;
        true ->
            DU = prometheus_metric:mf_duration_unit(MF),
            #{quantiles := QNs} = prometheus_metric:mf_data(MF),
            Total = make_ref(),
            insert_metric(Registry, Name, LabelValues, Total),
            [
                catch ddskerl_ets:merge(?TABLE, Total, ?TABLE, {Registry, Name, LabelValues, SId})
             || SId <- schedulers_seq()
            ],
            case ddskerl_ets:total(?TABLE, Total) of
                0 ->
                    ets:delete(?TABLE, Total),
                    {0, 0, []};
                Count ->
                    Sum = ddskerl_ets:sum(?TABLE, Total),
                    DuSum = prometheus_time:maybe_convert_to_du(DU, Sum),
                    Values = [
                        {QN, ddskerl_ets:quantile(?TABLE, Total, QN)}
                     || QN <- QNs
                    ],
                    ets:delete(?TABLE, Total),
                    {Count, DuSum, Values}
            end
    end.

-spec default_quantiles() -> [float()].
default_quantiles() ->
    [0.5, 0.90, 0.95].

-spec values(prometheus_registry:registry(), prometheus_metric:name()) ->
    [{[{atom(), any()}], non_neg_integer(), infinity | number(), [{float(), float()}]}].
values(Registry, Name) ->
    case prometheus_metric:check_mf_exists(?TABLE, Registry, Name) of
        false ->
            [];
        MF ->
            DU = prometheus_metric:mf_duration_unit(MF),
            Labels = prometheus_metric:mf_labels(MF),
            loop_through_keys(
                Registry, Name, DU, Labels, sets:new([{version, 2}]), [], ets:first(?TABLE)
            )
    end.

loop_through_keys(_, _, _, _, _, Acc, '$end_of_table') ->
    Acc;
loop_through_keys(
    Registry, Name, DU, Labels, Set, Acc, {Registry, Name, LabelValues, _} = CurrentKey
) ->
    Key = {Registry, Name, LabelValues},
    case sets:is_element(Key, Set) of
        true ->
            NextKey = ets:next(?TABLE, CurrentKey),
            loop_through_keys(Registry, Name, DU, Labels, Set, Acc, NextKey);
        false ->
            {Count, Sum, QNs} = value(Registry, Name, LabelValues),
            Value = {
                lists:zip(Labels, LabelValues),
                Count,
                prometheus_time:maybe_convert_to_du(DU, Sum),
                QNs
            },
            NextKey = ets:next(?TABLE, CurrentKey),
            NewSet = sets:add_element(Key, Set),
            loop_through_keys(Registry, Name, DU, Labels, NewSet, [Value | Acc], NextKey)
    end;
loop_through_keys(Registry, Name, DU, Labels, Set, Acc, CurrentKey) ->
    NextKey = ets:next(?TABLE, CurrentKey),
    loop_through_keys(Registry, Name, DU, Labels, Set, Acc, NextKey).

%%====================================================================
%% Collector API
%%====================================================================

?DOC(false).
-spec deregister_cleanup(prometheus_registry:registry()) -> ok.
deregister_cleanup(Registry) ->
    prometheus_metric:deregister_mf(?TABLE, Registry),
    ets:select_delete(?TABLE, clean_registry_select(Registry)),
    ok.

?DOC(false).
-spec collect_mf(prometheus_registry:registry(), prometheus_collector:collect_mf_callback()) -> ok.
collect_mf(Registry, Callback) ->
    Metrics = prometheus_metric:metrics(?TABLE, Registry),
    [
        Callback(create_summary(Name, Help, {CLabels, Labels, Registry, DU, Data}))
     || [Name, {Labels, Help}, CLabels, DU, Data] <- Metrics
    ],
    ok.

?DOC(false).
-spec collect_metrics(prometheus_metric:name(), tuple()) ->
    [prometheus_model:'Metric'()].
collect_metrics(Name, {CLabels, Labels, Registry, DU, _Configuration}) ->
    loop_through_keys(
        Name, CLabels, Labels, Registry, DU, sets:new([{version, 2}]), [], ets:first(?TABLE)
    ).

loop_through_keys(_, _, _, _, _, _, Acc, '$end_of_table') ->
    Acc;
loop_through_keys(
    Name, CLabels, Labels, Registry, DU, Set, Acc, {Registry, Name, LabelValues, _} = CurrentKey
) ->
    Key = {Registry, Name, LabelValues},
    case sets:is_element(Key, Set) of
        true ->
            NextKey = ets:next(?TABLE, CurrentKey),
            loop_through_keys(Name, CLabels, Labels, Registry, DU, Set, Acc, NextKey);
        false ->
            {Count, Sum, QNs} = value(Registry, Name, LabelValues),
            Value = prometheus_model_helpers:summary_metric(
                CLabels ++ lists:zip(Labels, LabelValues), Count, Sum, QNs
            ),
            NextKey = ets:next(?TABLE, CurrentKey),
            NewSet = sets:add_element(Key, Set),
            loop_through_keys(Name, CLabels, Labels, Registry, DU, NewSet, [Value | Acc], NextKey)
    end;
loop_through_keys(Name, CLabels, Labels, Registry, DU, Set, Acc, CurrentKey) ->
    NextKey = ets:next(?TABLE, CurrentKey),
    loop_through_keys(Name, CLabels, Labels, Registry, DU, Set, Acc, NextKey).

%%====================================================================
%% Private Parts
%%====================================================================

clean_registry_select(Registry) ->
    [
        {'$1',
            [
                {'is_tuple', {element, 1, '$1'}},
                {'==', Registry, {element, 1, {element, 1, '$1'}}}
            ],
            [true]}
    ].

deregister_select(Registry, Name) ->
    [
        {'$1',
            [
                {'is_tuple', {element, 1, '$1'}},
                {'==', Registry, {element, 1, {element, 1, '$1'}}},
                {'==', Name, {element, 2, {element, 1, '$1'}}}
            ],
            [true]}
    ].

validate_summary_spec(Spec) ->
    QNs = prometheus_metric_spec:get_value(quantiles, Spec, default_quantiles()),
    Error = prometheus_metric_spec:get_value(error, Spec, 0.01),
    Bound = prometheus_metric_spec:get_value(bound, Spec, 2184),
    validate_error(Error),
    validate_bound(Bound),
    [
        {data, #{
            ets_table => ?TABLE,
            quantiles => QNs,
            error => Error,
            bound => Bound
        }}
        | Spec
    ].

insert_metric(Registry, Name, LabelValues, Key) ->
    MF = prometheus_metric:check_mf_exists(?TABLE, Registry, Name, LabelValues),
    Configuration0 = prometheus_metric:mf_data(MF),
    Configuration = Configuration0#{name => Key},
    ddskerl_ets:new(Configuration).

get_configuration(Registry, Name) ->
    MF = prometheus_metric:check_mf_exists(?TABLE, Registry, Name),
    prometheus_metric:mf_data(MF).

key(Registry, Name, LabelValues) ->
    X = erlang:system_info(scheduler_id),
    Rnd = X band (?WIDTH - 1),
    {Registry, Name, LabelValues, Rnd}.

schedulers_seq() ->
    lists:seq(0, ?WIDTH - 1).

create_summary(Name, Help, Data) ->
    prometheus_model_helpers:create_mf(Name, Help, summary, ?MODULE, Data).

validate_error(Error) when is_number(Error), 0.0 < Error, Error < 100.0 ->
    ok;
validate_error(Error) ->
    erlang:error({invalid_error, Error, "Error should be a percentage point in (0,100)"}).

validate_bound(Bound) when is_integer(Bound), 0 < Bound ->
    ok;
validate_bound(Bound) ->
    erlang:error({invalid_bound, Bound, "Bound should be a positive integer"}).<|MERGE_RESOLUTION|>--- conflicted
+++ resolved
@@ -286,13 +286,8 @@
     value(default, Name, []).
 
 ?DOC(#{equiv => value(default, Name, LabelValues)}).
-<<<<<<< HEAD
--spec value(prometheus_metric:name(), prometheus_metric:labels()) ->
+-spec value(prometheus_metric:name(), prometheus_metric:label_values()) ->
     {non_neg_integer(), number(), [{float(), float()}]} | undefined.
-=======
--spec value(prometheus_metric:name(), prometheus_metric:label_values()) ->
-    {integer(), number()} | undefined.
->>>>>>> 3d940108
 value(Name, LabelValues) ->
     value(default, Name, LabelValues).
 
@@ -307,15 +302,11 @@
 * `{unknown_metric, Registry, Name}` error if summary named `Name` can't be found in `Registry`.
 * `{invalid_metric_arity, Present, Expected}` error if labels count mismatch.
 """).
-<<<<<<< HEAD
--spec value(prometheus_registry:registry(), prometheus_metric:name(), prometheus_metric:labels()) ->
-    {non_neg_integer(), number(), [{float(), float()}]} | undefined.
-=======
--spec value(Registry, Name, LabelValues) -> {integer(), number()} | undefined when
+-spec value(Registry, Name, LabelValues) -> Result when
     Registry :: prometheus_registry:registry(),
     Name :: prometheus_metric:name(),
-    LabelValues :: prometheus_metric:label_values().
->>>>>>> 3d940108
+    LabelValues :: prometheus_metric:label_values(),
+    Result :: {non_neg_integer(), number(), [{float(), float()}]} | undefined.
 value(Registry, Name, LabelValues) ->
     MF = prometheus_metric:check_mf_exists(?TABLE, Registry, Name, LabelValues),
     case
