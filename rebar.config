--- conflicted
+++ resolved
@@ -129,14 +129,9 @@
                     prometheus_sup
                 ]
             }},
-<<<<<<< HEAD
-            {elvis_style, god_modules, #{limit => 54}},
-            {elvis_style, dont_repeat_yourself, #{min_complexity => 50}},
+            {elvis_style, god_modules, #{limit => 40}},
+            {elvis_style, dont_repeat_yourself, #{min_complexity => 15}},
             {elvis_style, no_catch_expressions, disable}
-=======
-            {elvis_style, god_modules, #{limit => 40}},
-            {elvis_style, dont_repeat_yourself, #{min_complexity => 15}}
->>>>>>> b89f97bc
         ],
         ruleset => erl_files
     },
