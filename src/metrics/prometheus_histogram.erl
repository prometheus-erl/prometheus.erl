-module(prometheus_histogram).
-if(?OTP_RELEASE >= 27).
-define(MODULEDOC(Str), -moduledoc(Str)).
-define(DOC(Str), -doc(Str)).
-else.
-define(MODULEDOC(Str), -compile([])).
-define(DOC(Str), -compile([])).
-endif.

?MODULEDOC("""
A Histogram tracks the size and number of events in buckets.
You can use Histograms for aggregatable calculation of quantiles.

Example use cases for Histograms:

* Response latency
* Request size

Histogram expects `buckets` key in a metric spec. Buckets can be:

* a list of numbers in increasing order;
* `default`;
* `{linear, Start, Step, Count`;
* `{exponential, Start, Step, Count}`

Example:

```erlang
-module(example_instrumenter).

setup() ->
    prometheus_histogram:declare([{name, http_request_duration_milliseconds},
                                  {labels, [method]},
                                  {buckets, [100, 300, 500, 750, 1000]},
                                  {help, \"Http Request execution time.\"}]).

instrument(Time, Method) ->
    %% Time must be in native units, otherwise duration_unit must be false
    prometheus_histogram:observe(http_request_duration_milliseconds, [Method], Time).
```

The `prometheus_histogram:observe_n/3,4,5` adds limited support for the \"weighted\" histograms.
It accepts the extra integer argument \"Count\" to update the number of observations in the bucket
by adding that number. This allows for better accuracy in the case of irregular measurements,
assuming that the \"Count\" conveys the observation time interval (for example,
the number of time ticks when the recent value was observed).
""").

%%% metric
-export([
    new/1,
    declare/1,
    deregister/1,
    deregister/2,
    set_default/2,
    observe/2,
    observe/3,
    observe/4,
    observe_n/3,
    observe_n/4,
    observe_n/5,
    pobserve/6,
    observe_duration/2,
    observe_duration/3,
    observe_duration/4,
    remove/1,
    remove/2,
    remove/3,
    reset/1,
    reset/2,
    reset/3,
    value/1,
    value/2,
    value/3,
    buckets/1,
    buckets/2,
    buckets/3,
    values/2
]).

%%% collector
-export([
    deregister_cleanup/1,
    collect_mf/2,
    collect_metrics/2
]).

-include("prometheus.hrl").

-behaviour(prometheus_metric).
-behaviour(prometheus_collector).

-define(TABLE, ?PROMETHEUS_HISTOGRAM_TABLE).
-define(BOUNDS_POS, 2).
-define(ISUM_POS, 3).
-define(FSUM_POS, 4).
-define(BUCKETS_START, 5).
-define(WIDTH, 16).

%% ets row layout
%% {Key, NBounds, ISum, FSum, Bucket1, Bucket2, ...}
%% NBounds is a list of bounds possibly converted to native units

?DOC("""
Creates a histogram using `Spec`.

Raises:

* `{missing_metric_spec_key, Key, Spec}` error if required `Spec` key is missing.
* `{invalid_metric_name, Name, Message}` error if metric `Name` is invalid.
* `{invalid_metric_help, Help, Message}` error if metric `Help` is invalid.
* `{invalid_metric_labels, Labels, Message}` error if `Labels` isn't a list.
* `{invalid_label_name, Name, Message}` error if `Name` isn't a valid label name.
* `{invalid_value_error, Value, Message}` error if `duration_unit` is unknown or doesn't match metric name.
* `{mf_already_exists, {Registry, Name}, Message}` error if a histogram with the same `Spec` already exists.

Histogram-specific errors:

Raises:

* `{no_buckets, Buckets}` error if `Buckets` are missing, not a list, empty list or not known buckets spec.
* `{invalid_buckets, Buckets, Message}` error if `Buckets` aren't in increasing order.
* `{invalid_bound, Bound}` error if `Bound` isn't a number.
""").
-spec new(prometheus_metric:spec()) -> ok.
new(Spec) ->
    Spec1 = validate_histogram_spec(Spec),
    prometheus_metric:insert_new_mf(?TABLE, ?MODULE, Spec1).

?DOC("""
Creates a histogram using `Spec`. If a histogram with the same `Spec` exists returns `false`.

Raises:

* `{missing_metric_spec_key, Key, Spec}` error if required `Spec` key is missing.
* `{invalid_metric_name, Name, Message}` error if metric `Name` is invalid.
* `{invalid_metric_help, Help, Message}` error if metric `Help` is invalid.
* `{invalid_metric_labels, Labels, Message}` error if `Labels` isn't a list.
* `{invalid_label_name, Name, Message}` error if `Name` isn't a valid label name.
* `{invalid_value_error, Value, MessagE}` error if `duration_unit` is unknown or doesn't match metric name.

Histogram-specific errors:

Raises:

* `{no_buckets, Buckets}` error if `Buckets` are missing, not a list, empty list or not known buckets spec.
* `{invalid_buckets, Buckets, Message}` error if `Buckets` aren't in increasing order.
* `{invalid_bound, Bound}` error if `Bound` isn't a number.
""").
-spec declare(prometheus_metric:spec()) -> boolean().
declare(Spec) ->
    Spec1 = validate_histogram_spec(Spec),
    prometheus_metric:insert_mf(?TABLE, ?MODULE, Spec1).

?DOC(#{equiv => deregister(default, Name)}).
-spec deregister(prometheus_metric:name()) -> {boolean(), boolean()}.
deregister(Name) ->
    deregister(default, Name).

?DOC("""
Removes all histogram series with name `Name` and removes Metric Family from `Registry`.

After this call new/1 for `Name` and `Registry` will succeed.

Returns `{true, _}` if `Name` was a registered histogram. Otherwise returns `{false, _}`.
""").
-spec deregister(prometheus_registry:registry(), prometheus_metric:name()) ->
    {boolean(), boolean()}.
deregister(Registry, Name) ->
    try
        MF = prometheus_metric:check_mf_exists(?TABLE, Registry, Name),
        Buckets = prometheus_metric:mf_data(MF),
        prometheus_metric:deregister_mf(?TABLE, Registry, Name),
        Select = deregister_select(Registry, Name, Buckets),
        NumDeleted = ets:select_delete(?TABLE, Select),
        {true, NumDeleted > 0}
    catch
        _:_ -> {false, false}
    end.

?DOC(false).
-spec set_default(prometheus_registry:registry(), prometheus_metric:name()) -> boolean().
set_default(Registry, Name) ->
    insert_placeholders(Registry, Name, []).

?DOC(#{equiv => observe(default, Name, [], Value)}).
-spec observe(prometheus_metric:name(), number()) -> ok.
observe(Name, Value) ->
    observe(default, Name, [], Value).

?DOC(#{equiv => observe(default, Name, LabelValues, Value)}).
-spec observe(prometheus_metric:name(), prometheus_metric:label_values(), number()) -> ok.
observe(Name, LabelValues, Value) ->
    observe(default, Name, LabelValues, Value).

?DOC("""
Observes the given `Value`.

Raises:

* `{invalid_value, Value, Message}` if `Value` isn't a number.
* `{unknown_metric, Registry, Name}` error if histogram with named `Name` can't be found in `Registry`.
* `{invalid_metric_arity, Present, Expected}` error if labels count mismatch.
""").
-spec observe(Registry, Name, LabelValues, Value) -> ok when
    Registry :: prometheus_registry:registry(),
    Name :: prometheus_metric:name(),
    LabelValues :: prometheus_metric:label_values(),
    Value :: number().
observe(Registry, Name, LabelValues, Value) when is_number(Value) ->
    observe_n(Registry, Name, LabelValues, Value, 1);
observe(_Registry, _Name, _LabelValues, Value) ->
    erlang:error({invalid_value, Value, "observe accepts only numbers"}).

?DOC(#{equiv => observe_n(default, Name, [], Value, Count)}).
-spec observe_n(prometheus_metric:name(), number(), integer()) -> ok.
observe_n(Name, Value, Count) ->
    observe_n(default, Name, [], Value, Count).

?DOC(#{equiv => observe_n(default, Name, LabelValues, Value, Count)}).
-spec observe_n(prometheus_metric:name(), prometheus_metric:label_values(), number(), integer()) ->
    ok.
observe_n(Name, LabelValues, Value, Count) ->
    observe_n(default, Name, LabelValues, Value, Count).

?DOC("""
Observes the given `Value`, `Count` times.

Raises:

* `{invalid_value, Value, Message}` if `Value` isn't a number.
* `{invalid_count, Count, Message}` if `Count` isn't integer.
* `{unknown_metric, Registry, Name}` error if histogram with named `Name` can't be found in `Registry`.
* `{invalid_metric_arity, Present, Expected}` error if labels count mismatch.
""").
-spec observe_n(Registry, Name, LabelValues, Value, Count) -> ok when
    Registry :: prometheus_registry:registry(),
    Name :: prometheus_metric:name(),
    LabelValues :: prometheus_metric:label_values(),
    Value :: number(),
    Count :: integer().
observe_n(Registry, Name, LabelValues, Value, Count) when is_integer(Value), is_integer(Count) ->
    Key = key(Registry, Name, LabelValues),
<<<<<<< HEAD
    try ets:lookup_element(?TABLE, Key, ?BOUNDS_POS) of
        Buckets ->
            BucketPosition = prometheus_buckets:position(Buckets, Value),
            Spec = [{?ISUM_POS, Value * Count}, {?BUCKETS_START + BucketPosition, Count}],
            ets:update_counter(?TABLE, Key, Spec)
    catch
        error:badarg ->
            insert_metric(Registry, Name, LabelValues, Value, Count, fun observe_n/5)
=======
    case ets:lookup_element(?TABLE, Key, ?BOUNDS_POS, undefined) of
        undefined ->
            insert_metric(Registry, Name, LabelValues, Value, Count, fun observe_n/5);
        Buckets when is_tuple(Buckets) ->
            BucketPosition = prometheus_buckets:position(Buckets, Value),
            Spec = [{?ISUM_POS, Value * Count}, {?BUCKETS_START + BucketPosition, Count}],
            ets:update_counter(?TABLE, Key, Spec)
>>>>>>> b89f97bc
    end,
    ok;
observe_n(Registry, Name, LabelValues, Value, Count) when is_float(Value), is_integer(Count) ->
    Key = key(Registry, Name, LabelValues),
<<<<<<< HEAD
    try ets:lookup_element(?TABLE, Key, ?BOUNDS_POS) of
        Buckets ->
            BucketPosition = prometheus_buckets:position(Buckets, Value),
            fobserve_impl(Key, Buckets, BucketPosition, Value, Count)
    catch
        error:badarg ->
            insert_metric(Registry, Name, LabelValues, Value, Count, fun observe_n/5)
=======
    case ets:lookup_element(?TABLE, Key, ?BOUNDS_POS, undefined) of
        undefined ->
            insert_metric(Registry, Name, LabelValues, Value, Count, fun observe_n/5);
        Buckets when is_tuple(Buckets) ->
            BucketPosition = prometheus_buckets:position(Buckets, Value),
            fobserve_impl(Key, Buckets, BucketPosition, Value, Count)
>>>>>>> b89f97bc
    end;
observe_n(_Registry, _Name, _LabelValues, Value, Count) when is_number(Value) ->
    erlang:error({invalid_count, Count, "observe_n accepts only integer counts"});
observe_n(_Registry, _Name, _LabelValues, Value, _Count) ->
    erlang:error({invalid_value, Value, "observe_n accepts only number values"}).

?DOC("""
Observes the given `Value`, `Count` times, in the bucket position of the bucket list.

Useful when the bucket position is known in advance, as it avoids having to compute such value
during the observation.
""").
-spec pobserve(Registry, Name, LabelValues, Buckets, BucketPos, Value) -> ok when
    Registry :: prometheus_registry:registry(),
    Name :: prometheus_metric:name(),
    LabelValues :: prometheus_metric:label_values(),
    Buckets :: prometheus_buckets:buckets(),
    BucketPos :: integer(),
    Value :: number().
pobserve(Registry, Name, LabelValues, Buckets, BucketPos, Value) when is_integer(Value) ->
    Key = key(Registry, Name, LabelValues),
    Spec = [{?ISUM_POS, Value}, {?BUCKETS_START + BucketPos, 1}],
    try
        ets:update_counter(?TABLE, Key, Spec)
    catch
        error:badarg ->
            Fun = fun(_, _, _, _) ->
                pobserve(Registry, Name, LabelValues, Buckets, BucketPos, Value)
            end,
            insert_metric(Registry, Name, LabelValues, Value, Fun)
    end,
    ok;
pobserve(Registry, Name, LabelValues, Buckets, BucketPos, Value) when is_float(Value) ->
    Key = key(Registry, Name, LabelValues),
    case fobserve_impl(Key, Buckets, BucketPos, Value, 1) of
        0 ->
            Fun = fun(_, _, _, _) -> fobserve_impl(Key, Buckets, BucketPos, Value, 1) end,
            insert_metric(Registry, Name, LabelValues, Value, Fun);
        1 ->
            ok
    end;
pobserve(_Registry, _Name, _LabelValues, _Buckets, _Pos, Value) ->
    erlang:error({invalid_value, Value, "pobserve accepts only numbers"}).

?DOC(#{equiv => observe_duration(default, Name, [], Fun)}).
-spec observe_duration(prometheus_metric:name(), fun(() -> dynamic())) -> dynamic().
observe_duration(Name, Fun) ->
    observe_duration(default, Name, [], Fun).

?DOC(#{equiv => observe_duration(default, Name, LabelValues, Fun)}).
-spec observe_duration(Name, LabelValues, Fun) -> dynamic() when
    Name :: prometheus_metric:name(),
    LabelValues :: prometheus_metric:label_values(),
    Fun :: fun(() -> dynamic()).
observe_duration(Name, LabelValues, Fun) ->
    observe_duration(default, Name, LabelValues, Fun).

?DOC("""
Tracks the amount of time spent executing `Fun`.

Raises:
* `{unknown_metric, Registry, Name}` error if histogram with named `Name` can't be found in `Registry`.
* `{invalid_metric_arity, Present, Expected}` error if labels count mismatch.
* `{invalid_value, Value, Message}` if `Fun` isn't a function.
""").
-spec observe_duration(Registry, Name, LabelValues, Fun) -> dynamic() when
    Registry :: prometheus_registry:registry(),
    Name :: prometheus_metric:name(),
    LabelValues :: prometheus_metric:label_values(),
    Fun :: fun(() -> dynamic()).
observe_duration(Registry, Name, LabelValues, Fun) when is_function(Fun, 0) ->
    Start = erlang:monotonic_time(),
    try
        Fun()
    after
        observe(Registry, Name, LabelValues, erlang:monotonic_time() - Start)
    end;
observe_duration(_Regsitry, _Name, _LabelValues, Fun) ->
    erlang:error({invalid_value, Fun, "observe_duration accepts only functions"}).

?DOC(#{equiv => remove(default, Name, [])}).
-spec remove(prometheus_metric:name()) -> boolean().
remove(Name) ->
    remove(default, Name, []).

?DOC(#{equiv => remove(default, Name, LabelValues)}).
-spec remove(prometheus_metric:name(), prometheus_metric:label_values()) -> boolean().
remove(Name, LabelValues) ->
    remove(default, Name, LabelValues).

?DOC("""
Removes histogram series identified by `Registry`, `Name` and `LabelValues`.

Raises:

* `{unknown_metric, Registry, Name}` error if histogram with name `Name` can't be found in `Registry`.
* `{invalid_metric_arity, Present, Expected}` error if labels count mismatch.
""").
-spec remove(Registry, Name, LabelValues) -> boolean() when
    Registry :: prometheus_registry:registry(),
    Name :: prometheus_metric:name(),
    LabelValues :: prometheus_metric:label_values().
remove(Registry, Name, LabelValues) ->
    prometheus_metric:check_mf_exists(?TABLE, Registry, Name, LabelValues),
    List = lists:flatten([
        ets:take(?TABLE, {Registry, Name, LabelValues, Scheduler})
     || Scheduler <- schedulers_seq()
    ]),
    case List of
        [] -> false;
        _ -> true
    end.

?DOC(#{equiv => reset(default, Name, [])}).
-spec reset(prometheus_metric:name()) -> boolean().
reset(Name) ->
    reset(default, Name, []).

?DOC(#{equiv => reset(default, Name, LabelValues)}).
-spec reset(prometheus_metric:name(), prometheus_metric:label_values()) -> boolean().
reset(Name, LabelValues) ->
    reset(default, Name, LabelValues).

?DOC("""
Resets the value of the histogram identified by `Registry`, `Name` and `LabelValues`.

Raises:

* `{unknown_metric, Registry, Name}` error if histogram with name `Name` can't be found in `Registry`.
* `{invalid_metric_arity, Present, Expected}` error if labels count mismatch.
""").
-spec reset(Registry, Name, LabelValues) -> boolean() when
    Registry :: prometheus_registry:registry(),
    Name :: prometheus_metric:name(),
    LabelValues :: prometheus_metric:label_values().
reset(Registry, Name, LabelValues) ->
    MF = prometheus_metric:check_mf_exists(?TABLE, Registry, Name, LabelValues),
    Buckets = prometheus_metric:mf_data(MF),
    UpdateSpec = generate_update_spec(Buckets),
    case
        lists:usort([
            ets:update_element(
                ?TABLE,
                {Registry, Name, LabelValues, Scheduler},
                [{?ISUM_POS, 0}, {?FSUM_POS, 0}] ++ UpdateSpec
            )
         || Scheduler <- schedulers_seq()
        ])
    of
        [_, _] -> true;
        [true] -> true;
        _ -> false
    end.

?DOC(#{equiv => value(default, Name, [])}).
-spec value(prometheus_metric:name()) ->
    {number(), infinity | number()} | undefined.
value(Name) ->
    value(default, Name, []).

?DOC(#{equiv => value(default, Name, LabelValues)}).
-spec value(prometheus_metric:name(), prometheus_metric:label_values()) ->
    {number(), infinity | number()} | undefined.
value(Name, LabelValues) ->
    value(default, Name, LabelValues).

?DOC("""
Returns the value of the histogram identified by `Registry`, `Name` and `LabelValues`.
If there is no histogram for `LabelValues`, returns `undefined`.

If duration unit set, sum will be converted to the duration unit.
[Read more here](`m:prometheus_time`).

Raises:

* `{unknown_metric, Registry, Name}` error if histogram named `Name` can't be found in `Registry`.
* `{invalid_metric_arity, Present, Expected}` error if labels count mismatch.
""").
-spec value(Registry, Name, LabelValues) -> {number(), infinity | number()} | undefined when
    Registry :: prometheus_registry:registry(),
    Name :: prometheus_metric:name(),
    LabelValues :: prometheus_metric:label_values().
value(Registry, Name, LabelValues) ->
    MF = prometheus_metric:check_mf_exists(?TABLE, Registry, Name, LabelValues),
    RawValues = [
        ets:lookup(?TABLE, {Registry, Name, LabelValues, Scheduler})
     || Scheduler <- schedulers_seq()
    ],
    case lists:flatten(RawValues) of
        [] -> undefined;
        Values -> {reduce_buckets_counters(Values), reduce_sum(MF, Values)}
    end.

-spec values(prometheus_registry:registry(), prometheus_metric:name()) -> [{list(), number()}].
values(Registry, Name) ->
    case prometheus_metric:check_mf_exists(?TABLE, Registry, Name) of
        false -> [];
        MF -> mf_values(Registry, Name, MF)
    end.

?DOC(#{equiv => buckets(default, Name, [])}).
-spec buckets(prometheus_metric:name()) -> [number()].
buckets(Name) ->
    buckets(default, Name, []).

?DOC(#{equiv => buckets(default, Name, LabelValues)}).
-spec buckets(prometheus_metric:name(), prometheus_metric:label_values()) -> [number()].
buckets(Name, LabelValues) ->
    buckets(default, Name, LabelValues).

?DOC("Returns buckets of the histogram identified by `Registry`, `Name` and `LabelValues`.").
-spec buckets(Registry, Name, LabelValues) -> [number()] when
    Registry :: prometheus_registry:registry(),
    Name :: prometheus_metric:name(),
    LabelValues :: prometheus_metric:label_values().
buckets(Registry, Name, LabelValues) ->
    MF = prometheus_metric:check_mf_exists(?TABLE, Registry, Name, LabelValues),
    prometheus_metric:mf_data(MF).

%%====================================================================
%% Collector API
%%====================================================================

?DOC(false).
-spec deregister_cleanup(prometheus_registry:registry()) -> ok.
deregister_cleanup(Registry) ->
    [
        delete_metrics(Registry, Buckets)
     || [_, _, _, _, Buckets] <- prometheus_metric:metrics(?TABLE, Registry)
    ],
    true = prometheus_metric:deregister_mf(?TABLE, Registry),
    ok.

?DOC(false).
-spec collect_mf(prometheus_registry:registry(), prometheus_collector:collect_mf_callback()) -> ok.
collect_mf(Registry, Callback) ->
    [
        Callback(create_histogram(Name, Help, {CLabels, Labels, Registry, DU, Buckets}))
     || [Name, {Labels, Help}, CLabels, DU, Buckets] <- prometheus_metric:metrics(?TABLE, Registry)
    ],
    ok.

?DOC(false).
-spec collect_metrics(prometheus_metric:name(), tuple()) ->
    [prometheus_model:'Metric'()].
collect_metrics(Name, {CLabels, Labels, Registry, DU, Bounds}) ->
    MFValues = load_all_values(Registry, Name, Bounds),
    LabelValuesMap = reduce_label_values(MFValues),
    Fun = fun(LabelValues, Stat, L) ->
        [create_histogram_metric(CLabels, Labels, DU, Bounds, LabelValues, Stat) | L]
    end,
    maps:fold(Fun, [], LabelValuesMap).

%%====================================================================
%% Private Parts
%%====================================================================

validate_histogram_spec(Spec) ->
    Labels = prometheus_metric_spec:labels(Spec),
    validate_histogram_labels(Labels),
    RBuckets = prometheus_metric_spec:get_value(buckets, Spec, default),
    Buckets = prometheus_buckets:new(RBuckets),
    [{data, Buckets} | Spec].

validate_histogram_labels(Labels) ->
    [raise_error_if_le_label_found(Label) || Label <- Labels].

raise_error_if_le_label_found("le") ->
    erlang:error({invalid_metric_label_name, "le", "histogram cannot have a label named \"le\""});
raise_error_if_le_label_found(Label) ->
    Label.

insert_metric(Registry, Name, LabelValues, Value, CB) ->
    insert_placeholders(Registry, Name, LabelValues),
    CB(Registry, Name, LabelValues, Value).

insert_metric(Registry, Name, LabelValues, Value, Count, CB) ->
    insert_placeholders(Registry, Name, LabelValues),
    CB(Registry, Name, LabelValues, Value, Count).

fobserve_impl(Key, Buckets, BucketPos, Value, Count) ->
    ets:select_replace(?TABLE, generate_select_replace(Key, Buckets, BucketPos, Value, Count)).

insert_placeholders(Registry, Name, LabelValues) ->
    MF = prometheus_metric:check_mf_exists(?TABLE, Registry, Name, LabelValues),
    MFBuckets = prometheus_metric:mf_data(MF),
    DU = prometheus_metric:mf_duration_unit(MF),
    Fun = fun(Bucket) ->
        prometheus_time:maybe_convert_to_native(DU, Bucket)
    end,
    BoundCounters = lists:duplicate(length(MFBuckets), 0),
    Buckets = list_to_tuple(lists:map(Fun, MFBuckets)),
    MetricSpec =
        [key(Registry, Name, LabelValues), Buckets, 0, 0 | BoundCounters],
    ets:insert_new(?TABLE, list_to_tuple(MetricSpec)).

generate_select_replace(Key, Bounds, BucketPos, Value, Count) ->
    BoundPlaceholders = gen_query_bound_placeholders(Bounds),
    HistMatch = list_to_tuple([Key, '$2', '$3', '$4' | BoundPlaceholders]),
    BucketUpdate =
        lists:sublist(BoundPlaceholders, BucketPos) ++
            [
                {'+', gen_query_placeholder(?BUCKETS_START + BucketPos), Count}
                | lists:nthtail(BucketPos + 1, BoundPlaceholders)
            ],
    HistUpdate = list_to_tuple([{Key}, '$2', '$3', {'+', '$4', Value * Count} | BucketUpdate]),
    [{HistMatch, [], [{HistUpdate}]}].

buckets_seq(Buckets) when is_list(Buckets) ->
    lists:seq(?BUCKETS_START, ?BUCKETS_START + length(Buckets) - 1);
buckets_seq(Buckets) when is_tuple(Buckets) ->
    lists:seq(?BUCKETS_START, ?BUCKETS_START + tuple_size(Buckets) - 1).

generate_update_spec(Buckets) ->
    [{Index, 0} || Index <- buckets_seq(Buckets)].

gen_query_placeholder(Index) ->
    list_to_atom([$$ | integer_to_list(Index)]).

gen_query_bound_placeholders(Buckets) ->
    [gen_query_placeholder(Index) || Index <- buckets_seq(Buckets)].

augment_counters([Start | Counters]) ->
    augment_counters(Counters, [Start], Start).

augment_counters([], LAcc, _CAcc) ->
    lists:reverse(LAcc);
augment_counters([Counter | Counters], LAcc, CAcc) ->
    augment_counters(Counters, [CAcc + Counter | LAcc], CAcc + Counter).

metric_buckets(Metric) ->
    element(?BOUNDS_POS, Metric).

reduce_buckets_counters(Metrics) ->
    ABuckets =
        [
            sub_tuple_to_list(
                Metric,
                ?BUCKETS_START,
                ?BUCKETS_START + tuple_size(metric_buckets(Metric))
            )
         || Metric <- Metrics
        ],
    [lists:sum(Bucket) || Bucket <- transpose(ABuckets)].

transpose([[] | _]) ->
    [];
transpose(M) ->
    [lists:map(fun hd/1, M) | transpose(lists:map(fun tl/1, M))].

reduce_sum(Metrics) ->
    lists:sum([
        element(?ISUM_POS, Metric) + element(?FSUM_POS, Metric)
     || Metric <- Metrics
    ]).

reduce_sum(MF, Metrics) ->
    DU = prometheus_metric:mf_duration_unit(MF),
    prometheus_time:maybe_convert_to_du(DU, reduce_sum(Metrics)).

create_histogram_metric(CLabels, Labels, DU, Bounds, LabelValues, [ISum, FSum | Buckets]) ->
    BCounters = augment_counters(Buckets),
    Bounds1 = lists:zip(Bounds, BCounters),
    Labels1 = CLabels ++ lists:zip(Labels, LabelValues),
    Sum = prometheus_time:maybe_convert_to_du(DU, ISum + FSum),
    prometheus_model_helpers:histogram_metric(Labels1, Bounds1, lists:last(BCounters), Sum).

load_all_values(Registry, Name, Bounds) ->
    BoundPlaceholders = gen_query_bound_placeholders(Bounds),
    QuerySpec = [{Registry, Name, '$1', '_'}, '_', '$3', '$4' | BoundPlaceholders],
    ets:match(?TABLE, list_to_tuple(QuerySpec)).

deregister_select(Registry, Name, Buckets) ->
    BoundCounters = lists:duplicate(length(Buckets), '_'),
    MetricSpec = [{Registry, Name, '_', '_'}, '_', '_', '_' | BoundCounters],
    [{list_to_tuple(MetricSpec), [], [true]}].

delete_metrics(Registry, Buckets) ->
    BoundCounters = lists:duplicate(length(Buckets), '_'),
    MetricSpec = [{Registry, '_', '_', '_'}, '_', '_', '_' | BoundCounters],
    ets:match_delete(?TABLE, list_to_tuple(MetricSpec)).

sub_tuple_to_list(Tuple, Pos, Size) when Pos < Size ->
    [element(Pos, Tuple) | sub_tuple_to_list(Tuple, Pos + 1, Size)];
sub_tuple_to_list(_Tuple, _Pos, _Size) ->
    [].

schedulers_seq() ->
    lists:seq(0, ?WIDTH - 1).

key(Registry, Name, LabelValues) ->
    X = erlang:system_info(scheduler_id),
    Rnd = X band (?WIDTH - 1),
    {Registry, Name, LabelValues, Rnd}.

reduce_label_values(MFValues) ->
    Fun = fun
        ([Labels | V], ResAcc) when is_map_key(Labels, ResAcc) ->
            PrevSum = maps:get(Labels, ResAcc),
            ResAcc#{Labels => [lists:sum(C) || C <- transpose([PrevSum, V])]};
        ([Labels | V], ResAcc) ->
            ResAcc#{Labels => V}
    end,
    lists:foldl(Fun, #{}, MFValues).

mf_values(Registry, Name, MF) ->
    DU = prometheus_metric:mf_duration_unit(MF),
    Labels = prometheus_metric:mf_labels(MF),
    Bounds = prometheus_metric:mf_data(MF),
    MFValues = load_all_values(Registry, Name, Bounds),
    LabelValuesMap = reduce_label_values(MFValues),
    maps:fold(
        fun(LabelValues, [ISum, FSum | BCounters], L) ->
            Bounds1 = lists:zipwith(
                fun(Bound, Bucket) ->
                    {Bound, Bucket}
                end,
                Bounds,
                BCounters
            ),
            [
                {
                    lists:zip(Labels, LabelValues),
                    Bounds1,
                    prometheus_time:maybe_convert_to_du(DU, ISum + FSum)
                }
                | L
            ]
        end,
        [],
        LabelValuesMap
    ).

create_histogram(Name, Help, Data) ->
    prometheus_model_helpers:create_mf(Name, Help, histogram, ?MODULE, Data).<|MERGE_RESOLUTION|>--- conflicted
+++ resolved
@@ -241,16 +241,6 @@
     Count :: integer().
 observe_n(Registry, Name, LabelValues, Value, Count) when is_integer(Value), is_integer(Count) ->
     Key = key(Registry, Name, LabelValues),
-<<<<<<< HEAD
-    try ets:lookup_element(?TABLE, Key, ?BOUNDS_POS) of
-        Buckets ->
-            BucketPosition = prometheus_buckets:position(Buckets, Value),
-            Spec = [{?ISUM_POS, Value * Count}, {?BUCKETS_START + BucketPosition, Count}],
-            ets:update_counter(?TABLE, Key, Spec)
-    catch
-        error:badarg ->
-            insert_metric(Registry, Name, LabelValues, Value, Count, fun observe_n/5)
-=======
     case ets:lookup_element(?TABLE, Key, ?BOUNDS_POS, undefined) of
         undefined ->
             insert_metric(Registry, Name, LabelValues, Value, Count, fun observe_n/5);
@@ -258,27 +248,16 @@
             BucketPosition = prometheus_buckets:position(Buckets, Value),
             Spec = [{?ISUM_POS, Value * Count}, {?BUCKETS_START + BucketPosition, Count}],
             ets:update_counter(?TABLE, Key, Spec)
->>>>>>> b89f97bc
     end,
     ok;
 observe_n(Registry, Name, LabelValues, Value, Count) when is_float(Value), is_integer(Count) ->
     Key = key(Registry, Name, LabelValues),
-<<<<<<< HEAD
-    try ets:lookup_element(?TABLE, Key, ?BOUNDS_POS) of
-        Buckets ->
-            BucketPosition = prometheus_buckets:position(Buckets, Value),
-            fobserve_impl(Key, Buckets, BucketPosition, Value, Count)
-    catch
-        error:badarg ->
-            insert_metric(Registry, Name, LabelValues, Value, Count, fun observe_n/5)
-=======
     case ets:lookup_element(?TABLE, Key, ?BOUNDS_POS, undefined) of
         undefined ->
             insert_metric(Registry, Name, LabelValues, Value, Count, fun observe_n/5);
         Buckets when is_tuple(Buckets) ->
             BucketPosition = prometheus_buckets:position(Buckets, Value),
             fobserve_impl(Key, Buckets, BucketPosition, Value, Count)
->>>>>>> b89f97bc
     end;
 observe_n(_Registry, _Name, _LabelValues, Value, Count) when is_number(Value) ->
     erlang:error({invalid_count, Count, "observe_n accepts only integer counts"});
